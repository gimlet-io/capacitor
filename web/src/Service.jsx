--- conflicted
+++ resolved
@@ -275,7 +275,6 @@
   );
 }
 
-<<<<<<< HEAD
 function ingressURL(ingress, service) {
   let url = ""
   ingress.spec.rules.forEach(rule => {
@@ -288,10 +287,7 @@
   return url;
 }
 
-function podContainers(pods) {
-=======
 export function podContainers(pods) {
->>>>>>> cef9f466
   const containers = [];
 
   pods.forEach((pod) => {
