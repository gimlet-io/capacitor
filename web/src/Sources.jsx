--- conflicted
+++ resolved
@@ -4,13 +4,8 @@
 import FilterBar from "./FilterBar";
 
 export function Sources(props) {
-<<<<<<< HEAD
-  const { capacitorClient, fluxState, targetReference } = props
+  const { capacitorClient, fluxState, targetReference, handleNavigationSelect } = props
   const [filters, setFilters] = useState([])
-=======
-  const { capacitorClient, fluxState, targetReference, handleNavigationSelect } = props
-  const [filter, setFilter] = useState(false)
->>>>>>> 521fe0f5
   const sortedSources = useMemo(() => {
     const sources = [];
     if (fluxState.ociRepositories) {
