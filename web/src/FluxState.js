<<<<<<< HEAD
import React, { useState, useEffect, useRef } from 'react';
=======
import React, { useState, useEffect } from 'react';
>>>>>>> 3dfd529c
import jp from 'jsonpath'
import { formatDistance, format } from "date-fns";

function FluxState(props) {
  const { store } = props

  const [fluxState, setFluxState] = useState(store.getState().fluxState);
  store.subscribe(() => setFluxState(store.getState().fluxState))

  return (
    <div>
      <GitRepositories gitRepositories={fluxState.gitRepositories} />
      <Kustomizations fluxState={fluxState} />
    </div>
  )
}

export function Kustomizations(props){
  const { fluxState, targetReference, handleNavigationSelect } = props
  const kustomizations = fluxState.kustomizations;
  const gitRepositories = fluxState.gitRepositories

  return (
    <div className="grid gap-y-4 grid-cols-1">
      {
        kustomizations?.map(kustomization => <Kustomization item={kustomization} gitRepositories={gitRepositories} handleNavigationSelect={handleNavigationSelect} targetReference={targetReference} />)
      }
    </div>
  )
}

function Kustomization(props) {
  const { item, gitRepositories, targetReference, handleNavigationSelect } = props;
  const ref = useRef(null);
  const [highlight, setHighlight] = useState(false)

  useEffect(() => {
    setHighlight(targetReference === item.metadata.name);
    if (targetReference === item.metadata.name) {
      ref.current?.scrollIntoView({ behavior: 'smooth' });
    }
  }, [item.metadata.name, targetReference]);

  const gitRepository = gitRepositories.find((g) => g.metadata.name === item.spec.sourceRef.name)

  return (
    <div
      className={(highlight ? "ring-2 ring-indigo-600 ring-offset-2" : "") + " rounded-md border border-neutral-300 p-4 grid grid-cols-12 gap-x-4 bg-white shadow"}
      key={`${item.metadata.namespace}/${item.metadata.name}`}
      >
      <div className="col-span-2">
        <span className="block font-medium text-black">
          {item.metadata.name}
        </span>
        <span className="block text-neutral-600">
          {item.metadata.namespace}
        </span>
      </div>
      <div className="col-span-5">
        <span className="block"><ReadyWidget resource={item} displayMessage={true} label="Applied" /></span>
      </div>
      <div className="col-span-5">
        <div className="font-medium text-neutral-700"><RevisionWidget kustomization={item} gitRepository={gitRepository} handleNavigationSelect={handleNavigationSelect} /></div>
        <span className='font-mono rounded text-neutral-600 bg-gray-100 px-1'>{item.spec.path}</span>
      </div>
    </div>
  )
}

export function HelmReleases(props) {
  const { helmReleases, targetReference, handleNavigationSelect } = props

  return (
    <div className="grid gap-y-4 grid-cols-1">
      {
<<<<<<< HEAD
        helmReleases?.map(helmRelease => <HelmRelease item={helmRelease} handleNavigationSelect={handleNavigationSelect} targetReference={targetReference} />)}
=======
        helmReleases?.map(helmRelease => {
          return (
            <div
              className="rounded-md border border-neutral-300 p-4 grid grid-cols-12 gap-x-4 bg-white shadow"
              key={`hr-${helmRelease.metadata.namespace}/${helmRelease.metadata.name}`}
              >
              <div className="col-span-2">
                <span className="block font-medium text-black">
                  {helmRelease.metadata.name}
                </span>
                <span className="block text-neutral-600">
                  {helmRelease.metadata.namespace}
                </span>
              </div>
              <div className="col-span-5">
                <span className="block"><ReadyWidget resource={helmRelease} displayMessage={true} label="Installed" /></span>
              </div>
              <div className="col-span-5">
                <div className="font-medium text-neutral-700"><HelmRevisionWidget helmRelease={helmRelease} withHistory={true} /></div>
              </div>
            </div>
          )
        })
      }
>>>>>>> 3dfd529c
    </div>
  )
}

function HelmRelease(props) {
  const { item, targetReference, handleNavigationSelect } = props;
  const ref = useRef(null);
  const [highlight, setHighlight] = useState(false)

  useEffect(() => {
    setHighlight(targetReference === item.metadata.name);
    if (targetReference === item.metadata.name) {
      ref.current?.scrollIntoView({ behavior: 'smooth' });
    }
  }, [item.metadata.name, targetReference]);

  return (
    <div
      ref={ref}
      className={(highlight ? "ring-2 ring-indigo-600 ring-offset-2" : "") + " rounded-md border border-neutral-300 p-4 grid grid-cols-12 gap-x-4 bg-white shadow"}
      key={`hr-${item.metadata.namespace}/${item.metadata.name}`}
    >
      <div className="col-span-2">
        <span className="block font-medium text-black">
          {item.metadata.name}
        </span>
        <span className="block text-neutral-600">
          {item.metadata.namespace}
        </span>
      </div>
      <div className="col-span-5">
        <span className="block"><ReadyWidget resource={item} displayMessage={true} label="Installed" /></span>
      </div>
      <div className="col-span-5">
        <div className="font-medium text-neutral-700"><HelmRevisionWidget helmRelease={item} withHistory={true} handleNavigationSelect={handleNavigationSelect} /></div>
      </div>
    </div>)
}

export function RevisionWidget(props) {
  const { kustomization, gitRepository, handleNavigationSelect } = props

  const appliedRevision = kustomization.status.lastAppliedRevision
  const appliedHash = appliedRevision ? appliedRevision.slice(appliedRevision.indexOf(':') + 1) : "";

  const lastAttemptedRevision = kustomization.status.lastAttemptedRevision
  const lastAttemptedHash = lastAttemptedRevision ? lastAttemptedRevision.slice(lastAttemptedRevision.indexOf(':') + 1) : "";

  const readyConditions = jp.query(kustomization.status, '$..conditions[?(@.type=="Ready")]');
  const readyCondition = readyConditions.length === 1 ? readyConditions[0] : undefined
  const ready = readyCondition && readyConditions[0].status === "True"

  const readyTransitionTime = readyCondition ? readyCondition.lastTransitionTime : undefined
  const parsed = Date.parse(readyTransitionTime, "yyyy-MM-dd'T'HH:mm:ss");
  const fiveMinutesAgo = new Date();
  fiveMinutesAgo.setMinutes(fiveMinutesAgo.getMinutes() - 5);
  const stalled = fiveMinutesAgo > parsed

  // const reconcilingConditions = jp.query(kustomization.status, '$..conditions[?(@.type=="Reconciling")]');
  // const reconcilingCondition = reconcilingConditions.length === 1 ? reconcilingConditions[0] : undefined
  // const reconciling = reconcilingCondition && reconcilingConditions[0].status === "True"

  return (
    <>
    { !ready && stalled &&
      <span className='bg-orange-400'>
        <span>Last Attempted: </span>
        <svg xmlns="http://www.w3.org/2000/svg" viewBox="0 0 640 512" className="h4 w-4 inline fill-current"><path d="M320 336a80 80 0 1 0 0-160 80 80 0 1 0 0 160zm156.8-48C462 361 397.4 416 320 416s-142-55-156.8-128H32c-17.7 0-32-14.3-32-32s14.3-32 32-32H163.2C178 151 242.6 96 320 96s142 55 156.8 128H608c17.7 0 32 14.3 32 32s-14.3 32-32 32H476.8z"/></svg>
        <span className="pl-1"><a href="https://gimlet.io" target="_blank" rel="noopener noreferrer">{lastAttemptedHash.slice(0, 8)}</a></span>
        <NavigationButton handleNavigation={() => handleNavigationSelect("Kustomizations", gitRepository.metadata.name)}>
          &nbsp;({`${gitRepository.metadata.namespace}/${gitRepository.metadata.name}`})
        </NavigationButton>
      </span>
    }
    <span className={`block ${ready ? '' : 'font-normal text-neutral-600'} field`}>
      { !ready &&
      <span>Currently Applied: </span>
      }
      <svg xmlns="http://www.w3.org/2000/svg" viewBox="0 0 640 512" className="h4 w-4 inline fill-current"><path d="M320 336a80 80 0 1 0 0-160 80 80 0 1 0 0 160zm156.8-48C462 361 397.4 416 320 416s-142-55-156.8-128H32c-17.7 0-32-14.3-32-32s14.3-32 32-32H163.2C178 151 242.6 96 320 96s142 55 156.8 128H608c17.7 0 32 14.3 32 32s-14.3 32-32 32H476.8z"/></svg>
      <span className="pl-1"><a href="https://gimlet.io" target="_blank" rel="noopener noreferrer">{appliedHash.slice(0, 8)}</a></span>
      <NavigationButton handleNavigation={() => handleNavigationSelect("Kustomizations", gitRepository.metadata.name)}>
        &nbsp;({`${gitRepository.metadata.namespace}/${gitRepository.metadata.name}`})
      </NavigationButton>
    </span>
    </>
  )
}

export function GitRepositories(props){
  const { gitRepositories, targetReference } = props

  return (
    <div className="grid gap-y-4 grid-cols-1">
      {
        gitRepositories?.map(gitRepository => <GitRepository item={gitRepository} targetReference={targetReference} />)
      }
    </div>
  )
}

function GitRepository(props) {
  const { item, targetReference } = props;
  const ref = useRef(null);
  const [highlight, setHighlight] = useState(false)

  useEffect(() => {
    setHighlight(targetReference === item.metadata.name);
    if (targetReference === item.metadata.name) {
      ref.current?.scrollIntoView({ behavior: 'smooth' });
    }
  }, [item.metadata.name, targetReference]);

  return (
    <div
      ref={ref}
      className={(highlight ? "ring-2 ring-indigo-600 ring-offset-2" : "") + " rounded-md border border-neutral-300 p-4 grid grid-cols-12 gap-x-4 bg-white shadow"}
      key={`${item.metadata.namespace}/${item.metadata.name}`}
      >
      <div className="col-span-2">
        <span className="block font-medium text-black">
          {item.metadata.name}
        </span>
        <span className="block text-neutral-600">
          {item.metadata.namespace}
        </span>
      </div>
      <div className="col-span-5">
        <ReadyWidget resource={item} displayMessage={true}/>
      </div>
      <div className="col-span-5">
        <ArtifactWidget gitRepository={item} displayMessage={true}/>
      </div>
    </div>
  )
}

export function ReadyWidget(props) {
  const { resource, displayMessage, label } = props

  const readyConditions = jp.query(resource.status, '$..conditions[?(@.type=="Ready")]');
  const readyCondition = readyConditions.length === 1 ? readyConditions[0] : undefined
  const ready = readyCondition && readyConditions[0].status === "True"

  const readyTransitionTime = readyCondition ? readyCondition.lastTransitionTime : undefined
  const parsed = Date.parse(readyTransitionTime, "yyyy-MM-dd'T'HH:mm:ss");
  const exactDate = format(parsed, 'MMMM do yyyy, h:mm:ss a O')
  const fiveMinutesAgo = new Date();
  fiveMinutesAgo.setMinutes(fiveMinutesAgo.getMinutes() - 5);
  const stalled = fiveMinutesAgo > parsed

  const reconcilingConditions = jp.query(resource.status, '$..conditions[?(@.type=="Reconciling")]');
  const reconcilingCondition = reconcilingConditions.length === 1 ? reconcilingConditions[0] : undefined
  const reconciling = reconcilingCondition && reconcilingConditions[0].status === "True"

  const color = ready ? "bg-teal-400" : reconciling && !stalled ? "bg-blue-400 animate-pulse" : "bg-orange-400 animate-pulse"
  const statusLabel = ready ? label ? label : "Ready" : reconciling && !stalled ? "Reconciling" : "Error"
  const messageColor = ready ? "text-neutral-600 field" : reconciling && !stalled ? "text-neutral-600" : "bg-orange-400"

  return (
    <div className="relative">
      <div className='font-medium text-neutral-700'>
        <span className={`absolute -left-4 top-1 rounded-full h-3 w-3 ${color} inline-block`}></span>
        <span>{statusLabel}</span>
        {readyCondition &&
        <TimeLabel title={exactDate} date={parsed} />
        }
      </div>
      { displayMessage && readyCondition &&
      <div className={`block ${messageColor}`}>
        { reconciling &&
        <p>{reconcilingCondition.message}</p>
        }
        <p>{readyCondition.message}</p>
      </div>
      }
    </div>

  )
}

export function ArtifactWidget(props) {
  const { gitRepository } = props
  const artifact = gitRepository.status.artifact

  const revision = artifact.revision
  const hash = revision.slice(revision.indexOf(':') + 1);
  const url = gitRepository.spec.url.slice(gitRepository.spec.url.indexOf('@') + 1)
  const branch = gitRepository.spec.ref.branch

  const parsed = Date.parse(artifact.lastUpdateTime, "yyyy-MM-dd'T'HH:mm:ss");
  const exactDate = format(parsed, 'MMMM do yyyy, h:mm:ss a O')

  return (
    <>
    <div className="field font-medium text-neutral-700">
      <svg xmlns="http://www.w3.org/2000/svg" viewBox="0 0 640 512" className="h4 w-4 inline fill-current"><path d="M320 336a80 80 0 1 0 0-160 80 80 0 1 0 0 160zm156.8-48C462 361 397.4 416 320 416s-142-55-156.8-128H32c-17.7 0-32-14.3-32-32s14.3-32 32-32H163.2C178 151 242.6 96 320 96s142 55 156.8 128H608c17.7 0 32 14.3 32 32s-14.3 32-32 32H476.8z"/></svg>
      <span className="pl-1">
        <a href={`https://${url}/commit/${hash}`} target="_blank" rel="noopener noreferrer">
        {hash.slice(0, 8)} committed <TimeLabel title={exactDate} date={parsed} />
        </a>
      </span>
    </div>
    <span className="block field text-neutral-600">
      <span className='font-mono bg-gray-100 px-1 rounded'>{branch}</span>
      <span className='px-1'>@</span>
      <a href={`https://${url}`} target="_blank" rel="noopener noreferrer">{url}</a>
    </span>
    </>
  )
}

export function HelmRevisionWidget(props) {
  const { helmRelease, withHistory, handleNavigationSelect } = props

  const version = helmRelease.status.history ? helmRelease.status.history[0] : undefined
  const appliedRevision = helmRelease.status.lastAppliedRevision
  // const lastAttemptedRevision = helmRelease.status.lastAttemptedRevision

  const readyConditions = jp.query(helmRelease.status, '$..conditions[?(@.type=="Ready")]');
  const readyCondition = readyConditions.length === 1 ? readyConditions[0] : undefined
  const ready = readyConditions.length === 1 && readyConditions[0].status === "True"

  const readyTransitionTime = readyCondition ? readyCondition.lastTransitionTime : undefined
  const parsed = Date.parse(readyTransitionTime, "yyyy-MM-dd'T'HH:mm:ss");
  const fiveMinutesAgo = new Date();
  fiveMinutesAgo.setMinutes(fiveMinutesAgo.getMinutes() - 5);
  const stalled = fiveMinutesAgo > parsed

  const reconcilingConditions = jp.query(helmRelease.status, '$..conditions[?(@.type=="Reconciling")]');
  const reconcilingCondition = reconcilingConditions.length === 1 ? reconcilingConditions[0] : undefined
  const reconciling = reconcilingCondition && reconcilingConditions[0].status === "True"

  return (
    <>
    { !ready && reconciling && !stalled &&
      <span>
        <span>Attempting: </span>
        <span>{helmRelease.spec.chart.spec.version}@{helmRelease.spec.chart.spec.chart}</span>
      </span>
    }
    { !ready && stalled &&
      <span className='bg-orange-400'>
        <span>Last Attempted: </span>
        {/* <span>{lastAttemptedRevision}@{version.chartName}</span> */}
        <span>{helmRelease.spec.chart.spec.version}@{helmRelease.spec.chart.spec.chart}</span>
      </span>
    }
    <span className={`block ${ready || reconciling ? '' : 'font-normal text-neutral-600'} field`}>
      <span>Currently Installed: </span>
<<<<<<< HEAD
      <NavigationButton handleNavigation={() => handleNavigationSelect("Helm Releases", helmRelease.metadata.name)}>
        {appliedRevision}@{version.chartName}
      </NavigationButton>
=======
      <span>{appliedRevision}@{version && version.chartName}</span>
>>>>>>> 3dfd529c
    </span>
    { withHistory &&
    <div className='pt-1 text-sm'>
      {helmRelease.status.history && helmRelease.status.history.map((release) => {
        const current = release.status === "deployed"

        let statusLabel = ""
        if (release.status === "deployed") {
          statusLabel = "was deployed"
        } else if (release.status === "superseded") {
          statusLabel = "was deployed, now superseded"
        } else if (release.status === "failed") {
          statusLabel = "failed to deploy"
        }

        const deployTime = release.lastDeployed
        const parsed = Date.parse(deployTime, "yyyy-MM-dd'T'HH:mm:ss");
        const exactDate = format(parsed, 'MMMM do yyyy, h:mm:ss a O')

        return (
          <p key={`${release.chartVersion}@${release.chartName}`} className={`${current ? "text-neutral-700" : "font-normal text-neutral-500"}`}>
            <span>{release.chartVersion}@{release.chartName}</span>
            <TimeLabel title={exactDate} date={parsed} className='pl-1' />
            <span className='pl-1'>{statusLabel}</span>
          </p>
        )
        })
      }
    </div>
    }
    </>

  )
}

<<<<<<< HEAD
function NavigationButton(props) {
  const {handleNavigation, children} = props;
  return (
    <button className="hover:text-neutral-700" onClick={handleNavigation}>
      <span>{children}</span>
    </button>
  );
};
=======
function TimeLabel(props) {
  const { title, date, className } = props;
  const [label, setLabel] = useState(formatDistance(date, new Date()));

  useEffect(() => {
    const interval = setInterval(() => {
      setLabel(formatDistance(date, new Date()));
    }, 60 * 1000);

    return () => clearInterval(interval);
    // eslint-disable-next-line react-hooks/exhaustive-deps
  }, []);

  return (
    <span className={className} title={title}> {label} ago</span>
  )
}
>>>>>>> 3dfd529c

export function Summary(props) {
  const { resources, label } = props;

  if (!resources) {
    return null;
  }

  const totalCount = resources.length
  const readyCount = resources.filter(resourece => {
    const readyConditions = jp.query(resourece.status, '$..conditions[?(@.type=="Ready")]');
    const ready = readyConditions.length === 1 && readyConditions[0].status === "True"
    return ready
  }).length
  const reconcilingCount = resources.filter(resourece => {
    const readyConditions = jp.query(resourece.status, '$..conditions[?(@.type=="Reconciling")]');
    const ready = readyConditions.length === 1 && readyConditions[0].status === "True"
    return ready
  }).length
  const stalledCount = resources.filter(resourece => {
    const readyConditions = jp.query(resourece.status, '$..conditions[?(@.type=="Ready")]');
    const ready = readyConditions.length === 1 && readyConditions[0].status === "True"
    if (ready) {
      return false
    }

    const readyTransitionTime = readyConditions.length === 1 ? readyConditions[0].lastTransitionTime : undefined
    const parsed = Date.parse(readyTransitionTime, "yyyy-MM-dd'T'HH:mm:ss");

    const fiveMinutesAgo = new Date();
    fiveMinutesAgo.setMinutes(fiveMinutesAgo.getMinutes() - 5);
    const stalled = fiveMinutesAgo > parsed

    return stalled
  }).length

  const ready = readyCount === totalCount
  const reconciling = reconcilingCount > 0
  const stalled = stalledCount > 0
  const readyLabel = ready ? "Ready" : reconciling && !stalled ? "Reconciling" : "Error"
  const color = ready ? "bg-teal-400" : reconciling && !stalled ? "bg-blue-400 animate-pulse" : "bg-orange-400 animate-pulse"

  return (
    <>
    <div>
      <span className="font-bold text-neutral-700">{label}:</span>
      <span className='relative text-neutral-700 ml-5'>
        <span className={`absolute -left-4 top-1 rounded-full h-3 w-3 ${color} inline-block`}></span>
        <span>{readyLabel}</span>
      </span>
      <span>({readyCount}/{totalCount})</span>
    </div>
    </>
  )
}

export default FluxState;<|MERGE_RESOLUTION|>--- conflicted
+++ resolved
@@ -1,8 +1,4 @@
-<<<<<<< HEAD
 import React, { useState, useEffect, useRef } from 'react';
-=======
-import React, { useState, useEffect } from 'react';
->>>>>>> 3dfd529c
 import jp from 'jsonpath'
 import { formatDistance, format } from "date-fns";
 
@@ -78,34 +74,7 @@
   return (
     <div className="grid gap-y-4 grid-cols-1">
       {
-<<<<<<< HEAD
         helmReleases?.map(helmRelease => <HelmRelease item={helmRelease} handleNavigationSelect={handleNavigationSelect} targetReference={targetReference} />)}
-=======
-        helmReleases?.map(helmRelease => {
-          return (
-            <div
-              className="rounded-md border border-neutral-300 p-4 grid grid-cols-12 gap-x-4 bg-white shadow"
-              key={`hr-${helmRelease.metadata.namespace}/${helmRelease.metadata.name}`}
-              >
-              <div className="col-span-2">
-                <span className="block font-medium text-black">
-                  {helmRelease.metadata.name}
-                </span>
-                <span className="block text-neutral-600">
-                  {helmRelease.metadata.namespace}
-                </span>
-              </div>
-              <div className="col-span-5">
-                <span className="block"><ReadyWidget resource={helmRelease} displayMessage={true} label="Installed" /></span>
-              </div>
-              <div className="col-span-5">
-                <div className="font-medium text-neutral-700"><HelmRevisionWidget helmRelease={helmRelease} withHistory={true} /></div>
-              </div>
-            </div>
-          )
-        })
-      }
->>>>>>> 3dfd529c
     </div>
   )
 }
@@ -355,13 +324,9 @@
     }
     <span className={`block ${ready || reconciling ? '' : 'font-normal text-neutral-600'} field`}>
       <span>Currently Installed: </span>
-<<<<<<< HEAD
       <NavigationButton handleNavigation={() => handleNavigationSelect("Helm Releases", helmRelease.metadata.name)}>
-        {appliedRevision}@{version.chartName}
+        {appliedRevision}@{version && version.chartName}
       </NavigationButton>
-=======
-      <span>{appliedRevision}@{version && version.chartName}</span>
->>>>>>> 3dfd529c
     </span>
     { withHistory &&
     <div className='pt-1 text-sm'>
@@ -397,7 +362,6 @@
   )
 }
 
-<<<<<<< HEAD
 function NavigationButton(props) {
   const {handleNavigation, children} = props;
   return (
@@ -406,7 +370,7 @@
     </button>
   );
 };
-=======
+
 function TimeLabel(props) {
   const { title, date, className } = props;
   const [label, setLabel] = useState(formatDistance(date, new Date()));
@@ -424,7 +388,6 @@
     <span className={className} title={title}> {label} ago</span>
   )
 }
->>>>>>> 3dfd529c
 
 export function Summary(props) {
   const { resources, label } = props;
