--- conflicted
+++ resolved
@@ -186,7 +186,6 @@
 	return fmt.Sprintf("fetched revision %s", obj.Status.Artifact.Revision)
 }
 
-<<<<<<< HEAD
 type bucketListAdapter struct {
 	*sourcev1b2.BucketList
 }
@@ -205,7 +204,8 @@
 
 func (a bucketListAdapter) resumeItem(i int) resumable {
 	return &bucketAdapter{&a.BucketList.Items[i]}
-=======
+}
+
 type helmRepositoryAdapter struct {
 	*sourcev1beta2.HelmRepository
 }
@@ -244,5 +244,4 @@
 
 func (obj helmChartAdapter) successMessage() string {
 	return fmt.Sprintf("fetched revision %s", obj.Status.Artifact.Revision)
->>>>>>> 9df18da2
 }