--- conflicted
+++ resolved
@@ -32,11 +32,7 @@
               <div class="event-object">
                 {event.involvedObject.kind}/{event.involvedObject.name}
               </div>
-<<<<<<< HEAD
-              <div class="event-message">{(() => { const m = (event.message || '').replace(/[\r\n]+/g, ' '); return m.length > 300 ? m.slice(0, 300) + '…' : m; })()}</div>
-=======
               <div class="event-message" style={{ "white-space": "pre-wrap" }}>{event.message || ''}</div>
->>>>>>> 027f8826
               <div class="event-timestamp">
                 {new Date(event.lastTimestamp).toLocaleString()}
               </div>
